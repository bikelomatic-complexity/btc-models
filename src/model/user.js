/* btc-app-server -- Server for the Bicycle Touring Companion
 * Copyright © 2016 Adventure Cycling Association
 *
 * This file is part of btc-app-server.
 *
 * btc-app-server is free software: you can redistribute it and/or modify
 * it under the terms of the Affero GNU General Public License as published by
 * the Free Software Foundation, either version 3 of the License, or
 * (at your option) any later version.
 *
 * btc-app-server is distributed in the hope that it will be useful,
 * but WITHOUT ANY WARRANTY; without even the implied warranty of
 * MERCHANTABILITY or FITNESS FOR A PARTICULAR PURPOSE.  See the
 * Affero GNU General Public License for more details.
 *
 * You should have received a copy of the Affero GNU General Public License
 * along with Foobar.  If not, see <http://www.gnu.org/licenses/>.
 */

import { CouchModel, CouchCollection } from './base';
import { mixinValidation, mergeSchemas } from './validation-mixin';

// Base schema for both User and UserRef.
//
// This schema includes the fields we want to store along with a user document,
// including: email, first name, last name, username <NOW REMOVED as of Oct 2nd, 2016>,
// verification (the token),
// and verified (a boolean).
//
// We also use CouchDB's 'roles' directly. This schema does not require a
// password, because after a password is written to a CouchDB document, it
// cannot then be retrieved (and thus would fail validation).
const schema = {
  type: 'object',
  additionalProperties: false,
  properties: {
    email: {
      type: 'string',
      format: 'email'
    },
    first: {
      type: 'string',
      minLength: 1
    },
    last: {
      type: 'string',
      minLength: 1
    },
    verification: {
      type: 'string'
    },
    verified: {
      type: 'boolean'
    },
    roles: {
      type: 'array'
    }
  },
  required: [
    'email',
    'first',
    'last',
    'verified',
    'roles'
  ]
};

// # User Reference
// We uniquely reference Users by their emails. When models are serialized into
// CouchDB docs, the `_id` and `name` keys will be set. Use a UserRef When
// you are retriving user infromation from the server (it will not include
// the password).
export const UserRef = CouchModel.extend( {
  idAttribute: 'email',

  safeguard: [
    'name',
    'type',
    'derived_key',
    'iterations',
    'password_scheme',
    'salt'
  ],

  defaults: {
    roles: [],
    verified: false
  },

  schema: schema,

  // # toJSON
  // Serialize the User object into a doc for CouchDB.
  //
  // CouchDB's special users database has extra requirements.
  //  - _id must match `/org.couchdb.user:/``
  //  - name is equal to the portion after the colon
  //  - type must be 'user'.
  toJSON: function( options ) {
    return Object.assign( {}, this.attributes, {
      _id: `org.couchdb.user:${this.attributes.email}`,
      name: this.attributes.email,
      type: 'user'
    } );
  }
} );
mixinValidation( UserRef );

// # User Reference Collection Collection
// Get all CouchDB users, prefixed by 'org.couchdb.user:'.
export const UserRefCollection = CouchCollection.extend( {
  model: UserRef,

  pouch: {
    options: {
      allDocs: {
        include_docs: true,
        startkey: 'org.couchdb.user:',
        endkey: 'org.couchdb.user:\uffff'
      }
    }
  }
} );

// # User Model
// Use this model when you want to create new users. This model validates
// passwords in addition to the other information.
export const User = UserRef.extend( {
  schema: mergeSchemas( UserRef.prototype.schema, {
    properties: {
      password: {
        type: 'string',
        minLength: 8
      }
    },
    required: [
      'password'
    ]
  } )
} );
mixinValidation( User );

// # User Collection
// Get all CouchDB users, prefixed by 'org.couchdb.user:'.
export const UserCollection = UserRefCollection.extend( {
  model: User
} );

// # Login model
// Just a user's email and password
export const Login = CouchModel.extend( {
  schema: {
    type: 'object',
    additionalProperties: false,
    properties: {
      email: {
        type: 'string',
        format: 'email'
      },
      password: {
        type: 'string',
        minLength: 8
      }
    },
    required: [
      'email',
      'password'
    ]
  }
} );
mixinValidation( Login );

// # Forgot Password model
// Just a user's email
export const Forgot = CouchModel.extend( {
  schema: {
    type: 'object',
    additionalProperties: false,
    properties: {
      email: {
        type: 'string',
        format: 'email'
      }
    },
    required: [
      'email'
    ]
  }
} );
mixinValidation( Forgot );

// # Reset Password model
<<<<<<< HEAD
// Just a user's password, confirm password, and verification token
=======
// Just a user's password and confirm password
>>>>>>> e1e2a9ac
export const Reset = CouchModel.extend( {
  schema: {
    type: 'object',
    additionalProperties: false,
    properties: {
      password: {
        type: 'string',
        minLength: 8
<<<<<<< HEAD
      },
      verification: {
        type: 'string'
      }
    },
    required: [
      'password',
      'verification'
=======
      }
    },
    required: [
      'password'
>>>>>>> e1e2a9ac
    ]
  }
} );
mixinValidation( Reset );<|MERGE_RESOLUTION|>--- conflicted
+++ resolved
@@ -1,4 +1,4 @@
-/* btc-app-server -- Server for the Bicycle Touring Companion
+﻿/* btc-app-server -- Server for the Bicycle Touring Companion
  * Copyright © 2016 Adventure Cycling Association
  *
  * This file is part of btc-app-server.
@@ -190,11 +190,7 @@
 mixinValidation( Forgot );
 
 // # Reset Password model
-<<<<<<< HEAD
 // Just a user's password, confirm password, and verification token
-=======
-// Just a user's password and confirm password
->>>>>>> e1e2a9ac
 export const Reset = CouchModel.extend( {
   schema: {
     type: 'object',
@@ -203,7 +199,6 @@
       password: {
         type: 'string',
         minLength: 8
-<<<<<<< HEAD
       },
       verification: {
         type: 'string'
@@ -212,12 +207,6 @@
     required: [
       'password',
       'verification'
-=======
-      }
-    },
-    required: [
-      'password'
->>>>>>> e1e2a9ac
     ]
   }
 } );
